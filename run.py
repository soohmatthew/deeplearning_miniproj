--- conflicted
+++ resolved
@@ -453,11 +453,7 @@
         else:
             raise ImportError('Model weights do not exist')
 
-<<<<<<< HEAD
 def get_max_min_results(label):
-=======
-def get_max_min_results(label): 
->>>>>>> 1f1d859a
     labels = [
         'aeroplane', 'bicycle', 'bird', 'boat',
         'bottle', 'bus', 'car', 'cat', 'chair',
@@ -564,7 +560,6 @@
     return result
 
 if __name__=='__main__':
-<<<<<<< HEAD
     project_dir = os.getcwd() #"C:\\Users\\lohzy\\Desktop\\dl_project"
 
     start_time = dt.datetime.now()
@@ -658,91 +653,4 @@
 
     if get_tail_acc:
         # Plot Tail Acct
-        plot_tail_acc(model_ft, valid_dl, save_weights_fp)
-=======
-
-    for lr in [0.001, 0.002, 0.003]:
-        project_dir = os.getcwd() #"C:\\Users\\lohzy\\Desktop\\dl_project"
-
-        # Set filepaths
-        trainval_fp = os.path.join(project_dir,'VOCdevkit','VOC2012') # Location of trainval dataset
-        test_fp = os.path.join(project_dir,'VOCdevkit','VOC2012_test','JPEGImages') # Location of test dataset
-
-        # Set save destinations
-        save_weights_fp = os.path.join(project_dir, f"model_weights/model_weights_{str(time.ctime()).replace(':','').replace('  ',' ').replace(' ','_')}.pth") # Save destination for model weights
-        validation_results_fp = os.path.join(project_dir,f"predictions/validation_output_results_{str(time.ctime()).replace(':','').replace('  ',' ').replace(' ','_')}.npz")
-        predictions_fp = os.path.join(project_dir, f"predictions/test_predictions_{str(time.ctime()).replace(':','').replace('  ',' ').replace(' ','_')}.npy") # Save destination for test set predictions
-
-        # Set params, optimiser, loss and scheduler
-        params = dict(
-            train_model = True,
-            predict_on_test = True,
-            verbose = True,
-            batch_size = 4,
-            no_classes = 20,
-            learning_rate = lr,
-            num_epochs = 10,
-            threshold = 0.5,
-            criterion = torch.nn.BCELoss(),
-            save_weights_fp = save_weights_fp,
-            predictions_fp = predictions_fp,
-            validation_results_fp = validation_results_fp
-        )
-
-        # Set transforms
-        train_transforms_centcrop = transforms.Compose([transforms.Resize(280),
-                                                        transforms.RandomCrop(224),
-                                                        transforms.ColorJitter(brightness=0.5, contrast=0.5, saturation=0.5, hue=0.5),
-                                                        transforms.RandomRotation(20),
-                                                        transforms.RandomHorizontalFlip(p=0.5),
-                                                        transforms.RandomVerticalFlip(p=0.5),
-                                                        transforms.RandomAffine(20),
-                                                        transforms.RandomGrayscale(p=0.1),
-                                                        transforms.ToTensor(), 
-                                                        transforms.Normalize(mean=[0.485, 0.456, 0.406], std=[0.229, 0.224, 0.225])])
-        
-        test_transforms_centcrop = transforms.Compose([transforms.Resize(280),
-                                                        transforms.CenterCrop(224),
-                                                        transforms.ToTensor(), 
-                                                        transforms.Normalize(mean=[0.485, 0.456, 0.406], std=[0.229, 0.224, 0.225])])
-
-        ##################
-        # Load dataloaders
-        if params['verbose']:
-            print('Loading data...')
-        train_dl, valid_dl, test_dl = prepare_data(batch_size = params['batch_size'], train_transforms = train_transforms_centcrop, test_transforms = test_transforms_centcrop, trainval_filepath = trainval_fp, test_filepath = test_fp)
-
-        ##################
-        # Initialise model
-        #model_ft = models.resnet18(pretrained=True)
-        #convo_output_num_features = model_ft.fc.in_features
-
-        model_ft = models.densenet121(pretrained=True)
-        convo_output_num_features = model_ft.classifier.in_features
-
-        for param in model_ft.parameters():
-            param.requires_grad = False
-
-        model_ft.classifier = torch.nn.Sequential(
-            torch.nn.Linear(convo_output_num_features, 20),
-            torch.nn.Sigmoid()
-        )
-
-        params['model'] = model_ft
-        params['optimizer'] = torch.optim.Adam(model_ft.parameters(),lr=params['learning_rate'])
-        params['scheduler'] = torch.optim.lr_scheduler.MultiStepLR(params['optimizer'], milestones=[5], gamma=0.1)
-
-        # Train model
-        train_test_model(train_dataloader = train_dl, validation_dataloader = valid_dl, test_dataloader = test_dl, **params)
-
-        # Get filepath
-        validation_results = np.load(validation_results_fp, allow_pickle = True)
-        output_results, pic_filepaths = validation_results.files
-        pic_filepaths = validation_results[pic_filepaths]
-        output_results = validation_results[output_results]
-        pic_filepaths = np.hstack(pic_filepaths)
-
-        for label in ['aeroplane', 'bicycle', 'bird', 'boat', 'bottle']:
-            save_top_pic(output_results, pic_filepaths, label)
-            save_bot_pic(output_results, pic_filepaths, label)
->>>>>>> 1f1d859a
+        plot_tail_acc(model_ft, valid_dl, save_weights_fp)